import { testimonials } from "@/lib/data/home"

export function TestimonialGrid() {
  return (
<<<<<<< HEAD
    <section id="testimonials" className="space-y-16">
      <div className="mx-auto max-w-3xl space-y-5 text-center text-brand-navy">
        <span className="inline-flex items-center gap-2 rounded-full border border-brand-magenta/30 bg-brand-magenta/10 px-5 py-2 text-[11px] font-semibold uppercase tracking-[0.45em] text-brand-magenta-dark">
          Community spotlight
        </span>
        <h2 className="text-3xl font-semibold tracking-tight sm:text-4xl">
          Hosts feel the shared theatre energy again—even from different time zones
        </h2>
        <p className="text-base text-brand-navy/70">
          Film clubs, classrooms, and creator communities use WatchParty to orchestrate nights that run smoother than in-person gatherings. Hear how they script unforgettable rituals.
        </p>
      </div>
      <div className="grid gap-10 lg:grid-cols-[1.15fr,1fr]">
        <div className="relative overflow-hidden rounded-[36px] border border-brand-purple/20 bg-white/95 p-10 text-brand-navy shadow-[0_38px_120px_rgba(28,28,46,0.15)]">
          <div className="pointer-events-none absolute inset-0 opacity-80 [mask-image:linear-gradient(to_bottom,white,transparent)]">
            <div className="h-full w-full bg-[radial-gradient(circle_at_top_left,rgba(233,64,138,0.18),transparent_55%),radial-gradient(circle_at_bottom_right,rgba(243,156,18,0.18),transparent_60%)]" />
          </div>
          <div className="relative space-y-6">
            <p className="text-xs font-semibold uppercase tracking-[0.35em] text-brand-purple">Spotlight story</p>
            <h3 className="text-2xl font-semibold text-brand-navy">“We stopped troubleshooting and started curating experiences”</h3>
            <p className="text-base leading-relaxed text-brand-navy/70">
              “Guests swear they can feel the lighting change rooms with them. The lobby music fades, captions stay sharp, and the encore glow arrives right on time—every single week.”
            </p>
            <div className="flex flex-wrap gap-3 text-xs uppercase tracking-[0.4em] text-brand-navy/55">
=======
    <section id="testimonials" className="space-y-12">
      <div className="mx-auto max-w-3xl space-y-5 text-center text-brand-navy">
        <span className="inline-flex items-center gap-2 rounded-full border border-brand-magenta/30 bg-brand-magenta/10 px-4 py-1 text-[11px] uppercase tracking-[0.45em] text-brand-magenta-dark">
          Community glow
        </span>
        <h2 className="text-3xl font-semibold tracking-tight sm:text-4xl">
          From festival premieres to campus marathons, crews feel the theatre energy return
        </h2>
        <p className="text-base text-brand-navy/70">
          Hosts swap screen shares for rituals that respect the story. These testimonials cover the sunrise lobby greetings and midnight encore cheers that WatchParty now automates.
        </p>
      </div>
      <div className="grid gap-8 lg:grid-cols-[1.2fr,1fr]">
        <Card className="relative overflow-hidden border-brand-purple/20 bg-white text-brand-navy shadow-[0_36px_110px_rgba(28,28,46,0.14)]">
          <div className="absolute inset-0 opacity-80 [mask-image:linear-gradient(to_bottom,white,transparent)]">
            <div className="h-full w-full bg-[radial-gradient(circle_at_top_left,rgba(233,64,138,0.14),transparent_55%),radial-gradient(circle_at_bottom_right,rgba(243,156,18,0.16),transparent_60%)]" />
          </div>
          <CardHeader>
            <CardTitle className="text-2xl">“We stopped troubleshooting and started hosting”</CardTitle>
            <CardDescription className="text-base text-brand-navy/70">
              WatchParty keeps lighting, sync, and chat rituals aligned. Clubs now focus on conversation while the ambience engine glides from daybreak intros to midnight finales.
            </CardDescription>
          </CardHeader>
          <CardContent className="space-y-6 text-brand-navy/80">
            <blockquote className="rounded-3xl border border-brand-purple/20 bg-white/85 p-6 text-base leading-relaxed text-brand-navy">
              “Guests swear they can feel the lighting change rooms with them. The lobby music fades, captions stay sharp, and the encore glow arrives right on time.”
            </blockquote>
            <div className="flex flex-wrap gap-3 text-xs uppercase tracking-[0.42em] text-brand-navy/60">
>>>>>>> dd799a1a
              <span className="rounded-full border border-brand-magenta/25 bg-brand-magenta/10 px-3 py-1">Festival hosts</span>
              <span className="rounded-full border border-brand-blue/25 bg-brand-blue/10 px-3 py-1">Campus clubs</span>
              <span className="rounded-full border border-brand-orange/25 bg-brand-orange/10 px-3 py-1">Creator premieres</span>
            </div>
            <div className="grid gap-4 sm:grid-cols-2">
              <div className="rounded-3xl border border-brand-blue/20 bg-white/90 p-5 text-sm text-brand-navy/70">
                <p className="text-xs uppercase tracking-[0.32em] text-brand-blue-dark">Saved per event</p>
                <p className="mt-2 text-2xl font-semibold text-brand-navy">3 hrs</p>
                <p className="mt-2">No more last-minute overlays or audio troubleshooting.</p>
              </div>
              <div className="rounded-3xl border border-brand-magenta/20 bg-brand-magenta/10 p-5 text-sm text-brand-navy/75">
                <p className="text-xs uppercase tracking-[0.32em] text-brand-magenta-dark">Audience return</p>
                <p className="mt-2 text-2xl font-semibold text-brand-navy">92%</p>
                <p className="mt-2">Crews come back weekly for the ritual and community.</p>
              </div>
            </div>
          </div>
        </div>
        <div className="grid gap-6">
          {testimonials.map((testimonial) => (
<<<<<<< HEAD
            <div key={testimonial.author} className="rounded-3xl border border-brand-purple/15 bg-white/90 p-6 text-brand-navy shadow-[0_28px_100px_rgba(28,28,46,0.14)]">
              <div className="flex items-center justify-between gap-3">
                <div>
                  <p className="text-base font-semibold text-brand-navy">{testimonial.author}</p>
                  <p className="text-xs uppercase tracking-[0.38em] text-brand-navy/55">{testimonial.role}</p>
                </div>
                <span className="rounded-full border border-brand-cyan/25 bg-brand-cyan/10 px-3 py-1 text-[10px] uppercase tracking-[0.4em] text-brand-cyan-dark">Story</span>
              </div>
              <p className="mt-4 text-sm leading-relaxed text-brand-navy/70">{testimonial.message}</p>
            </div>
=======
            <Card key={testimonial.author} className="border-brand-purple/15 bg-white/85 text-brand-navy shadow-[0_24px_80px_rgba(28,28,46,0.12)]">
              <CardHeader>
                <CardTitle className="text-lg">{testimonial.author}</CardTitle>
                <p className="text-xs uppercase tracking-[0.42em] text-brand-navy/50">{testimonial.role}</p>
              </CardHeader>
              <CardContent>
                <CardDescription className="text-base text-brand-navy/70">{testimonial.message}</CardDescription>
              </CardContent>
            </Card>
>>>>>>> dd799a1a
          ))}
        </div>
      </div>
    </section>
  )
}<|MERGE_RESOLUTION|>--- conflicted
+++ resolved
@@ -2,32 +2,6 @@
 
 export function TestimonialGrid() {
   return (
-<<<<<<< HEAD
-    <section id="testimonials" className="space-y-16">
-      <div className="mx-auto max-w-3xl space-y-5 text-center text-brand-navy">
-        <span className="inline-flex items-center gap-2 rounded-full border border-brand-magenta/30 bg-brand-magenta/10 px-5 py-2 text-[11px] font-semibold uppercase tracking-[0.45em] text-brand-magenta-dark">
-          Community spotlight
-        </span>
-        <h2 className="text-3xl font-semibold tracking-tight sm:text-4xl">
-          Hosts feel the shared theatre energy again—even from different time zones
-        </h2>
-        <p className="text-base text-brand-navy/70">
-          Film clubs, classrooms, and creator communities use WatchParty to orchestrate nights that run smoother than in-person gatherings. Hear how they script unforgettable rituals.
-        </p>
-      </div>
-      <div className="grid gap-10 lg:grid-cols-[1.15fr,1fr]">
-        <div className="relative overflow-hidden rounded-[36px] border border-brand-purple/20 bg-white/95 p-10 text-brand-navy shadow-[0_38px_120px_rgba(28,28,46,0.15)]">
-          <div className="pointer-events-none absolute inset-0 opacity-80 [mask-image:linear-gradient(to_bottom,white,transparent)]">
-            <div className="h-full w-full bg-[radial-gradient(circle_at_top_left,rgba(233,64,138,0.18),transparent_55%),radial-gradient(circle_at_bottom_right,rgba(243,156,18,0.18),transparent_60%)]" />
-          </div>
-          <div className="relative space-y-6">
-            <p className="text-xs font-semibold uppercase tracking-[0.35em] text-brand-purple">Spotlight story</p>
-            <h3 className="text-2xl font-semibold text-brand-navy">“We stopped troubleshooting and started curating experiences”</h3>
-            <p className="text-base leading-relaxed text-brand-navy/70">
-              “Guests swear they can feel the lighting change rooms with them. The lobby music fades, captions stay sharp, and the encore glow arrives right on time—every single week.”
-            </p>
-            <div className="flex flex-wrap gap-3 text-xs uppercase tracking-[0.4em] text-brand-navy/55">
-=======
     <section id="testimonials" className="space-y-12">
       <div className="mx-auto max-w-3xl space-y-5 text-center text-brand-navy">
         <span className="inline-flex items-center gap-2 rounded-full border border-brand-magenta/30 bg-brand-magenta/10 px-4 py-1 text-[11px] uppercase tracking-[0.45em] text-brand-magenta-dark">
@@ -56,7 +30,6 @@
               “Guests swear they can feel the lighting change rooms with them. The lobby music fades, captions stay sharp, and the encore glow arrives right on time.”
             </blockquote>
             <div className="flex flex-wrap gap-3 text-xs uppercase tracking-[0.42em] text-brand-navy/60">
->>>>>>> dd799a1a
               <span className="rounded-full border border-brand-magenta/25 bg-brand-magenta/10 px-3 py-1">Festival hosts</span>
               <span className="rounded-full border border-brand-blue/25 bg-brand-blue/10 px-3 py-1">Campus clubs</span>
               <span className="rounded-full border border-brand-orange/25 bg-brand-orange/10 px-3 py-1">Creator premieres</span>
@@ -77,18 +50,6 @@
         </div>
         <div className="grid gap-6">
           {testimonials.map((testimonial) => (
-<<<<<<< HEAD
-            <div key={testimonial.author} className="rounded-3xl border border-brand-purple/15 bg-white/90 p-6 text-brand-navy shadow-[0_28px_100px_rgba(28,28,46,0.14)]">
-              <div className="flex items-center justify-between gap-3">
-                <div>
-                  <p className="text-base font-semibold text-brand-navy">{testimonial.author}</p>
-                  <p className="text-xs uppercase tracking-[0.38em] text-brand-navy/55">{testimonial.role}</p>
-                </div>
-                <span className="rounded-full border border-brand-cyan/25 bg-brand-cyan/10 px-3 py-1 text-[10px] uppercase tracking-[0.4em] text-brand-cyan-dark">Story</span>
-              </div>
-              <p className="mt-4 text-sm leading-relaxed text-brand-navy/70">{testimonial.message}</p>
-            </div>
-=======
             <Card key={testimonial.author} className="border-brand-purple/15 bg-white/85 text-brand-navy shadow-[0_24px_80px_rgba(28,28,46,0.12)]">
               <CardHeader>
                 <CardTitle className="text-lg">{testimonial.author}</CardTitle>
@@ -98,7 +59,6 @@
                 <CardDescription className="text-base text-brand-navy/70">{testimonial.message}</CardDescription>
               </CardContent>
             </Card>
->>>>>>> dd799a1a
           ))}
         </div>
       </div>
